--- conflicted
+++ resolved
@@ -52,16 +52,11 @@
 `-g`
 :   Write Golden Reference calibration to NVRAM.
 
-<<<<<<< HEAD
-`--self-cap-tune`
-:   Tune and calibrate the self capacitance settings and store them to NVRAM.
-=======
 `--self-cap-tune-config`
 :   Tune and calibrate the self capacitance settings and store them to the device configuration.
 
 `--self-cap-tune-nvram`
 :   Tune and calibrate the self capacitance settings and store them to NVRAM without updating the Config Checksum.
->>>>>>> 835fde5e
 
 `-t [--test]`
 :   Run all self tests using the T25 Self Test object.
@@ -288,160 +283,97 @@
 
 0
 :   Success
-<<<<<<< HEAD
+
 1
 :   Internal error/assert
+
 2
 :   Input/output error
+
 3
 :   Memory allocation failure
+
 4
 :   Timeout
+
 5
 :   Could not find a device or device went away
+
 6
 :   Permission denied
+
 7
 :   Operation not allowed for this device type
+
 8
 :   Interrupt function call
+
 9
 :   Object not available on device
+
 10
 :   Received unexpected invalid message from message processor
+
 11
 :   Self test invalid test command
+
 12
 :   Self test AVdd Analog power is not present
+
 13
 :   Self test Pin fault
+
 14
 :   Self test AND Gate Fault
+
 15
 :   Self test Signal limit fault
+
 16
 :   Self test Gain error
+
 17
 :   Information block checksum error
+
 18
 :   Bootloader already unlocked
+
 19
 :   Bootloader CRC failure (transmission failure)
+
 20
 :   File format error
+
 21
 :   Device firmware already required version
+
 22
 :   Could not identify bootloader address
+
 23
 :   Version on device did not match version given after bootloading operation
+
 24
 :   Device did not reset
+
 25
 :   Device in unexpected state
+
 26
 :   Incorrect command line parameters or menu input given
+
 27
 :   Bridge TCP protocol parse error
+
 28
 :   Bridge connection error
+
 29
 :   Serial data download failed
+
 30
 :   No such file or directory
-=======
-
-1
-:   Internal error/assert
-
-2
-:   Input/output error
-
-3
-:   Memory allocation failure
-
-4
-:   Timeout
-
-5
-:   Could not find a device or device went away
-
-6
-:   Permission denied
-
-7
-:   Operation not allowed for this device type
-
-8
-:   Interrupt function call
-
-9
-:   Object not available on device
-
-10
-:   Received unexpected invalid message from message processor
-
-11
-:   Self test invalid test command
-
-12
-:   Self test AVdd Analog power is not present
-
-13
-:   Self test Pin fault
-
-14
-:   Self test AND Gate Fault
-
-15
-:   Self test Signal limit fault
-
-16
-:   Self test Gain error
-
-17
-:   Information block checksum error
-
-18
-:   Bootloader already unlocked
-
-19
-:   Bootloader CRC failure (transmission failure)
-
-20
-:   File format error
-
-21
-:   Device firmware already required version
-
-22
-:   Could not identify bootloader address
-
-23
-:   Version on device did not match version given after bootloading operation
-
-24
-:   Device did not reset
-
-25
-:   Device in unexpected state
-
-26
-:   Incorrect command line parameters or menu input given
-
-27
-:   Bridge TCP protocol parse error
-
-28
-:   Bridge connection error
-
-29
-:   Serial data download failed
-
-30
-:   No such file or directory
-
->>>>>>> 835fde5e
+
 31
 :   Error processing self cap command
 
