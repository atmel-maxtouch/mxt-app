EXTRA_DIST = autogen.sh
AM_MAKEFLAGS = --no-print-directory

GIT_VERSION := $(shell build-aux/version.sh)

.PHONY: force
git-version: force
	echo '$(GIT_VERSION)' | cmp -s - $@ || echo '$(GIT_VERSION)' > $@

AM_CFLAGS = \
	-I$(top_srcdir)/src \
	-fvisibility=hidden \
	-ffunction-sections \
	-fdata-sections \
  -g -Wall -Werror \
  -Wmissing-declarations -Wmissing-prototypes -Wnested-externs \
  -Wpointer-arith -Wsign-compare -Wchar-subscripts -Wstrict-prototypes \
  -Wwrite-strings -Wshadow -Wformat-security -Wtype-limits \
  -DMXT_VERSION=\"$(GIT_VERSION)\" \
  -U_FORTIFY_SOURCE -D_FORTIFY_SOURCE=0

AM_LDFLAGS = \
	-Wl,--gc-sections \
	-Wl,--as-needed

bin_PROGRAMS = mxt-app
noinst_LTLIBRARIES = libmaxtouch.la

libmaxtouch_la_SOURCES =\
	src/libmaxtouch/libmaxtouch.c \
	src/libmaxtouch/info_block.c \
	src/libmaxtouch/log.c \
	src/libmaxtouch/utilfuncs.c \
	src/libmaxtouch/msg.c \
	src/libmaxtouch/config.c \
	src/libmaxtouch/sysfs/sysfs_device.c \
	src/libmaxtouch/sysfs/sysinfo.c \
	src/libmaxtouch/sysfs/dmesg.c \
	src/libmaxtouch/i2c_dev/i2c_dev_device.c

if HAVE_LIBUSB
libmaxtouch_la_SOURCES += src/libmaxtouch/usb/usb_device.c
AM_CFLAGS += -DHAVE_LIBUSB
libmaxtouch_la_LIBS = @USBLIBS@
libmaxtouch_la_LDFLAGS = -lusb-1.0
endif

mxt_app_LDADD = libmaxtouch.la
EXTRA_mxt_app_DEPENDENCIES = git-version
mxt_app_SOURCES =\
	src/mxt-app/mxt_app.c \
	src/mxt-app/menu.c \
	src/mxt-app/bootloader.c \
	src/mxt-app/diagnostic_data.c \
	src/mxt-app/touch_app.c \
	src/mxt-app/self_test.c \
	src/mxt-app/bridge.c \
	src/mxt-app/gr.c \
	src/mxt-app/serial_data.c \
	src/mxt-app/buffer.c \
	src/mxt-app/self_cap.c

man1_MANS = mxt-app.1

mxt-app.1: README.md
<<<<<<< HEAD
	-pandoc -s -t man README.md -o man1/mxt-app.1
=======
	-pandoc -s -t man \
  -V title="MXT-APP" \
  -V section="1" \
  -V description="\"mxt-app $(GIT_VERSION)\"" \
  README.md -o man1/mxt-app.1
>>>>>>> 835fde5e

clean-local:
	-rm man1/mxt-app.1<|MERGE_RESOLUTION|>--- conflicted
+++ resolved
@@ -63,15 +63,11 @@
 man1_MANS = mxt-app.1
 
 mxt-app.1: README.md
-<<<<<<< HEAD
-	-pandoc -s -t man README.md -o man1/mxt-app.1
-=======
 	-pandoc -s -t man \
   -V title="MXT-APP" \
   -V section="1" \
   -V description="\"mxt-app $(GIT_VERSION)\"" \
   README.md -o man1/mxt-app.1
->>>>>>> 835fde5e
 
 clean-local:
 	-rm man1/mxt-app.1