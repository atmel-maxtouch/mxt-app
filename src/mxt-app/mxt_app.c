--- conflicted
+++ resolved
@@ -46,34 +46,6 @@
 #define BUF_SIZE 1024
 
 //******************************************************************************
-<<<<<<< HEAD
-/// \brief Commands for mxt-app
-typedef enum mxt_app_cmd_t {
-  CMD_NONE,
-  CMD_QUERY,
-  CMD_INFO,
-  CMD_TEST,
-  CMD_WRITE,
-  CMD_READ,
-  CMD_GOLDEN_REFERENCES,
-  CMD_BRIDGE_CLIENT,
-  CMD_BRIDGE_SERVER,
-  CMD_SERIAL_DATA,
-  CMD_FLASH,
-  CMD_RESET,
-  CMD_RESET_BOOTLOADER,
-  CMD_BACKUP,
-  CMD_CALIBRATE,
-  CMD_DEBUG_DUMP,
-  CMD_LOAD_CFG,
-  CMD_SAVE_CFG,
-  CMD_MESSAGES,
-  CMD_SELF_CAP_TUNE,
-} mxt_app_cmd;
-
-//******************************************************************************
-=======
->>>>>>> 835fde5e
 /// \brief Initialize mXT device and read the info block
 /// \return #mxt_rc
 static int mxt_init_chip(struct libmaxtouch_ctx *ctx, struct mxt_device **mxt,
@@ -135,12 +107,8 @@
           "  --calibrate                : send calibrate command\n"
           "  --backup                   : backup configuration to NVRAM\n"
           "  -g                         : store golden references\n"
-<<<<<<< HEAD
-          "  --self-cap-tune            : tune self capacitance settings\n"
-=======
           "  --self-cap-tune-config     : tune self capacitance settings to config\n"
           "  --self-cap-tune-nvram      : tune self capacitance settings to NVRAM\n"
->>>>>>> 835fde5e
           "  -t [--test]                : run all self tests\n"
           "  --version                  : print version\n"
           "\n"
@@ -247,12 +215,8 @@
       {"reset-bootloader", no_argument,       0, 0},
       {"register",         required_argument, 0, 'r'},
       {"references",       no_argument,       0, 0},
-<<<<<<< HEAD
-      {"self-cap-tune",    no_argument,       0, 0},
-=======
       {"self-cap-tune-config", no_argument,       0, 0},
       {"self-cap-tune-nvram",  no_argument,       0, 0},
->>>>>>> 835fde5e
       {"self-cap-signals", no_argument,       0, 0},
       {"self-cap-deltas",  no_argument,       0, 0},
       {"self-cap-refs",    no_argument,       0, 0},
@@ -338,12 +302,6 @@
             return MXT_ERROR_BAD_INPUT;
           }
         }
-<<<<<<< HEAD
-        else if (!strcmp(long_options[option_index].name, "self-cap-tune"))
-        {
-          if (cmd == CMD_NONE) {
-            cmd = CMD_SELF_CAP_TUNE;
-=======
         else if (!strcmp(long_options[option_index].name, "self-cap-tune-config"))
         {
           if (cmd == CMD_NONE) {
@@ -357,7 +315,6 @@
         {
           if (cmd == CMD_NONE) {
             cmd = CMD_SELF_CAP_TUNE_NVRAM;
->>>>>>> 835fde5e
           } else {
             print_usage(argv[0]);
             return MXT_ERROR_BAD_INPUT;
@@ -822,16 +779,10 @@
       ret = mxt_save_raw_file(mxt, strbuf);
       break;
 
-<<<<<<< HEAD
-    case CMD_SELF_CAP_TUNE:
-      mxt_verb(ctx, "CMD_SELF_CAP_TUNE");
-      ret = mxt_self_cap_tune(mxt);
-=======
     case CMD_SELF_CAP_TUNE_CONFIG:
     case CMD_SELF_CAP_TUNE_NVRAM:
       mxt_verb(ctx, "CMD_SELF_CAP_TUNE");
       ret = mxt_self_cap_tune(mxt, cmd);
->>>>>>> 835fde5e
       break;
 
     case CMD_NONE:
